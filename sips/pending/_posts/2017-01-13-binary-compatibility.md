--- conflicted
+++ resolved
@@ -1,11 +1,6 @@
 ---
-<<<<<<< HEAD
-layout: inner-page-no-masthead
-title: SIP XX - Improving binary compatibility with @stableABI
-=======
 layout: sip
 title: SIP-NN - Improving binary compatibility with @stableABI
->>>>>>> b111e42f
 discourse: true
 ---
 
